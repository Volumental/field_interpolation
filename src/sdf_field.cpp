#include "sdf_field.hpp"

#include <random>

#include <visit_struct/visit_struct.hpp>

#include <configuru.hpp>
#include <emath/math.hpp>
#include <emilib/dual.hpp>
#include <emilib/file_system.hpp>
#include <emilib/gl_lib.hpp>
#include <emilib/imgui_helpers.hpp>
#include <emilib/irange.hpp>
#include <emilib/marching_squares.hpp>
#include <emilib/tga.hpp>
#include <emilib/timer.hpp>
#include <loguru.hpp>

#include "gui.hpp"

using namespace emilib;

struct Shape
{
	bool   inverted        = false;
	size_t num_points      = 64;
	float  lopsidedness[2] = {1.0f, 1.0f};

	ImVec2 center          = {0.5f, 0.5f};
	float  radius          =  0.35f;

	float  circleness      =  0;
	size_t polygon_sides   =  3;

	float  rotation        =  0;
};

VISITABLE_STRUCT(Shape, inverted, num_points, lopsidedness, center, radius, circleness, polygon_sides, rotation);

struct NoiseOptions
{
	int    seed          = 0;
	float  pos_stddev    = 0.005f;
	float  normal_stddev = 0.05f;
	size_t outliers      = 0;
};

VISITABLE_STRUCT(NoiseOptions, seed, pos_stddev, normal_stddev, outliers);

struct Options
{
	NoiseOptions       noise;
	size_t             resolution                  = 24;
	std::vector<Shape> shapes;
	fi::Weights        weights;
	float              boundary_weight             =  0.001f;
	bool               exact_solve                 = true;
	int                downscale_factor            =  1;
	bool               cg_from_scratch             = false;
	fi::SolveOptions   solve_options;
	int                marching_squares_upsampling =  1;

	Options()
	{
		shapes.push_back(Shape{});
		{
			Shape c;
			c.inverted = true;
			c.radius = 0.1;
			c.circleness = 1;
			shapes.push_back(c);
		}
	}
};

VISITABLE_STRUCT(Options, noise, resolution, shapes, weights, boundary_weight, exact_solve, downscale_factor, cg_from_scratch, solve_options, marching_squares_upsampling);

struct Result
{
	Vec2List           point_positions;
	Vec2List           point_normals;
	fi::LatticeField   field;
	std::vector<float> sdf;
	std::vector<float> heatmap;
	std::vector<RGBA>  sdf_image;
	std::vector<RGBA>  blob_image;
	std::vector<RGBA>  heatmap_image;
	float              blob_area;
	double             duration_seconds;
};

using Dualf = emilib::Dual<float>;

void log_errors(const std::string& msg)
{
	LOG_F(ERROR, "%s", msg.c_str());
}

auto circle_point(const Shape& shape, Dualf t) -> std::pair<Dualf, Dualf>
{
	Dualf angle = t * emath::TAUf + shape.rotation;
	return std::make_pair(std::cos(angle), std::sin(angle));
}

auto poly_point(const Shape& shape, Dualf t) -> std::pair<Dualf, Dualf>
{
	CHECK_GE_F(shape.polygon_sides, 3u);

	auto polygon_corner = [&](int corner) {
		float angle = emath::TAUf * corner / shape.polygon_sides;
		angle += shape.rotation;
		return ImVec2(std::cos(angle), std::sin(angle));
	};

	int corner_0 = t.real * shape.polygon_sides;

	auto v0 = polygon_corner(corner_0);
	auto v1 = polygon_corner(corner_0 + 1);

	Dualf side_t = t * float(shape.polygon_sides) - float(corner_0);

	Dualf x = v0.x + side_t * (v1.x - v0.x);
	Dualf y = v0.y + side_t * (v1.y - v0.y);
	return std::make_pair(x, y);
}

/// t = [0, 1] along perimeter
auto shape_point(const Shape& shape, Dualf t)
{
	Dualf circle_x, circle_y;
	Dualf poly_x,   poly_y;
	std::tie(circle_x, circle_y) = circle_point(shape, t);
	std::tie(poly_x,   poly_y)   = poly_point(shape,   t);

	Dualf x = emath::lerp(poly_x, circle_x, shape.circleness);
	Dualf y = emath::lerp(poly_y, circle_y, shape.circleness);

	return std::make_pair(ImVec2(x.real, y.real), ImVec2(y.eps, -x.eps));
}

void generate_points(
	Vec2List*    out_positions,
	Vec2List*    out_normals,
	const Shape& shape,
	size_t       min_points)
{
	CHECK_NOTNULL_F(out_positions);
	size_t num_points = std::max(shape.num_points, min_points);

	auto add_point_at = [&](float t) {
		ImVec2 pos, normal;
		auto td = shape.inverted ? Dualf(1.0f - t, -1.0f) : Dualf(t, 1.0f);
		std::tie(pos, normal) = shape_point(shape, td);

		pos.x = shape.center.x + shape.radius * pos.x;
		pos.y = shape.center.y + shape.radius * pos.y;

		out_positions->emplace_back(pos);
		if (out_normals) {
			out_normals->emplace_back(normal);
		}
	};

	int num_points_in_first_half = std::round(shape.lopsidedness[0] * num_points / 2);
	for (size_t i = 0; i < num_points_in_first_half; ++i) {
		add_point_at(0.5f * float(i) / num_points_in_first_half);
	}

	int num_points_in_second_half = std::round(shape.lopsidedness[1] * num_points / 2);
	for (size_t i = 0; i < num_points_in_second_half; ++i) {
		add_point_at(0.5f + 0.5f * i / num_points_in_second_half);
	}
}

float area(const std::vector<Shape>& shapes)
{
	double expected_area = 0;
	for (const auto& shape : shapes) {
		Vec2List positions;
		generate_points(&positions, nullptr, shape, 2048);

		std::vector<float> line_segments;
		for (const auto i : emilib::indices(positions)) {
			line_segments.push_back(positions[i].x);
			line_segments.push_back(positions[i].y);
			line_segments.push_back(positions[(i + 1) % positions.size()].x);
			line_segments.push_back(positions[(i + 1) % positions.size()].y);
		}
		expected_area += emilib::calc_area(line_segments.size() / 4, line_segments.data());
	}
	return expected_area;
}

Vec2List on_lattice(const Vec2List& positions, float resolution)
{
	Vec2List lattice_positions;

	for (const auto& pos : positions) {
		ImVec2 on_lattice = pos;
		on_lattice.x *= (resolution - 1.0f);
		on_lattice.y *= (resolution - 1.0f);
		lattice_positions.push_back(on_lattice);
	}

	return lattice_positions;
}

fi::LatticeField generate_sdf_field(int width, int height, const Options& options, const Vec2List& positions, const Vec2List& normals)
{
	CHECK_EQ_F(positions.size(), normals.size());
	auto field = sdf_from_points(
			{width, height}, options.weights, positions.size(), &positions[0].x, &normals[0].x, nullptr);

	if (options.boundary_weight > 0)
	{
		const float weight = options.boundary_weight;
		for (int y = 0; y < height; ++y)
		{
			for (int x = 0; x < width; ++x)
			{
				bool is_on_border =
					x == 0 || x == width - 1 ||
					y == 0 || y == height - 1;

				if (is_on_border)
				{
					float closest_dist_sq = std::numeric_limits<float>::infinity();
					for (const auto& pos : positions)
					{
						const float dx = pos.x - x;
						const float dy = pos.y - y;
						closest_dist_sq = std::min(closest_dist_sq, dx * dx + dy * dy);
					}
					const float expected_value = std::sqrt(closest_dist_sq);
					const int index = y * width + x;
					add_equation(&field.eq, fi::Weight{weight}, {expected_value}, {
						{index, 1.0f}
					});
				}
			}
		}
	}

	return field;
}

auto generate_sdf(const Vec2List& positions, const Vec2List& normals, const Options& options,
                  const std::vector<float>& last_solution)
{
	LOG_SCOPE_F(1, "generate_sdf");
	CHECK_EQ_F(positions.size(), normals.size());

	const int width = options.resolution;
	const int height = options.resolution;

	static_assert(sizeof(ImVec2) == 2 * sizeof(float), "Pack");

	const size_t num_unknowns = width * height;

	const Vec2List large_lattice_positions = on_lattice(positions, options.resolution);

	const auto field = generate_sdf_field(width, height, options, large_lattice_positions, normals);

	std::vector<float> sdf;
	if (options.exact_solve) {
		sdf = solve_sparse_linear_exact(field.eq, num_unknowns);
	} else {
		if (2 <= options.downscale_factor) {
			const int resolution_small = (options.resolution + options.downscale_factor - 1) / options.downscale_factor;

			const int num_unknowns_small = resolution_small * resolution_small;
			const std::vector<int> sizes_small{resolution_small, resolution_small};

			const Vec2List small_lattice_positions = on_lattice(positions, resolution_small);

			const auto field_small = generate_sdf_field(resolution_small, resolution_small, options, small_lattice_positions, normals);

			const auto solution_small = solve_sparse_linear_exact(field_small.eq, num_unknowns_small);

			sdf = fi::upscale_field(solution_small.data(), sizes_small, {width, height});

			for (auto& value : sdf) {
				value *= options.downscale_factor;
			}
		} else if (options.cg_from_scratch || last_solution.size() != num_unknowns) {
			sdf = std::vector<float>(num_unknowns, 0.0f);
		} else {
			sdf = last_solution;
		}

		sdf = solve_tiled_with_guess(field.eq, sdf, field.sizes, options.solve_options);
	}

	if (sdf.size() != num_unknowns) {
		LOG_F(ERROR, "Failed to find a solution");
		sdf.resize(num_unknowns, 0.0f);
	}

	return std::make_tuple(field, sdf);
}

void perturb_points(Vec2List* positions, Vec2List* normals, const NoiseOptions& options)
{
	std::default_random_engine rng(options.seed);
	std::normal_distribution<float> pos_noise(0.0, options.pos_stddev);
	std::normal_distribution<float> dir_noise(0.0, options.normal_stddev);

	for (auto& pos : *positions) {
		pos.x += pos_noise(rng);
		pos.y += pos_noise(rng);
	}
	for (auto& normal : *normals) {
		float angle = std::atan2(normal.y, normal.x);
		angle += dir_noise(rng);
		normal.x = std::cos(angle);
		normal.y = std::sin(angle);
	}

	std::uniform_real_distribution<float> random_pos(0.0f, 1.0f);
	std::normal_distribution<float> random_normal;
	for (size_t i = 0; i < options.outliers; ++i) {
		positions->emplace_back(random_pos(rng), random_pos(rng));
		normals->emplace_back(random_normal(rng), random_normal(rng));
	}

	for (auto& normal : *normals) {
		normal /= std::hypot(normal.x, normal.y);
	}
}

Result generate(const Options& options, const std::vector<float>& last_solution)
{
	ERROR_CONTEXT("resolution", options.resolution);

	emilib::Timer timer;
	const int resolution = options.resolution;

	Result result;

	for (const auto& shape : options.shapes) {
		generate_points(&result.point_positions, &result.point_normals, shape, 0);
	}
	perturb_points(&result.point_positions, &result.point_normals, options.noise);

	std::tie(result.field, result.sdf) = generate_sdf(result.point_positions, result.point_normals, options, last_solution);
	result.heatmap = generate_error_map(result.field.eq.triplets, result.sdf, result.field.eq.rhs);
	result.heatmap_image = generate_heatmap(result.heatmap, 0, *max_element(result.heatmap.begin(), result.heatmap.end()));
	CHECK_EQ_F(result.heatmap_image.size(), resolution * resolution);

	double area_pixels = 0;

	float max_abs_dist = 1e-6f;
	for (const float dist : result.sdf) {
		max_abs_dist = std::max(max_abs_dist, std::abs(dist));
	}

	for (const float dist : result.sdf) {
		const uint8_t dist_u8 = std::min<float>(255, 255 * std::abs(dist) / max_abs_dist);
		const uint8_t inv_dist_u8 = 255 - dist_u8;;
		if (dist < 0) {
			result.sdf_image.emplace_back(RGBA{inv_dist_u8, inv_dist_u8, 255, 255});
		} else {
			result.sdf_image.emplace_back(RGBA{255, inv_dist_u8, inv_dist_u8, 255});
		}

		float insideness = 1 - std::max(0.0, std::min(1.0, (dist + 0.5) * 2));
		const uint8_t color = 255 * insideness;
		result.blob_image.emplace_back(RGBA{color, color, color, 255});

		area_pixels += insideness;
	}

	result.blob_area = area_pixels / emath::sqr(resolution - 1);

	result.duration_seconds = timer.secs();
	return result;
}

bool show_shape_options(Shape* shape)
{
	bool changed = false;

	ImGui::Text("Shape:");
	changed |= ImGui::Checkbox("inverted (hole)",   &shape->inverted);
	changed |= ImGuiPP::SliderSize("num_points",    &shape->num_points,    1, 100000, 4);
	changed |= ImGui::SliderFloat2("lopsidedness",  shape->lopsidedness,   0,    2);
	changed |= ImGui::SliderFloat2("center",        &shape->center.x,      0,    1);
	changed |= ImGui::SliderFloat("radius",         &shape->radius,        0,    1);
	changed |= ImGui::SliderFloat("circleness",     &shape->circleness,   -1,    5);
	changed |= ImGuiPP::SliderSize("polygon_sides", &shape->polygon_sides, 3,    8);
	changed |= ImGui::SliderAngle("rotation",       &shape->rotation,      0,  360);
	return changed;
}

bool show_noise_options(NoiseOptions* options)
{
	bool changed = false;
	ImGui::PushItemWidth(ImGui::GetWindowContentRegionWidth() * 0.3f);
	ImGui::Text("Noise:");
	changed |= ImGui::SliderInt("seed      ", &options->seed, 0, 100);
	ImGui::SameLine();
	changed |= ImGuiPP::SliderSize("outliers", &options->outliers, 0, 50);
	changed |= ImGui::SliderFloat("pos_stddev", &options->pos_stddev, 0,   0.1, "%.4f");
	ImGui::SameLine();
	changed |= ImGui::SliderAngle("normal_stddev", &options->normal_stddev, 0, 360);
	ImGui::PopItemWidth();
	return changed;
}

bool show_solve_options(fi::SolveOptions* options)
{
	bool changed = false;
	changed |= ImGui::Checkbox("tile", &options->tile);
	if (options->tile) {
		changed |= ImGui::SliderInt("tile_size", &options->tile_size, 0, 200);
	}
	changed |= ImGui::Checkbox("cg", &options->cg);
	if (options->cg) {
		changed |= ImGui::SliderInt("max_iterations", &options->max_iterations, 0, 200);
		changed |= ImGui::SliderFloat("error_tolerance", &options->error_tolerance, 1e-6f, 1, "%.6f", 4);
	}
	return changed;
}

bool show_options(Options* options)
{
	bool changed = false;

	if (ImGui::Button("Reset all")) {
		*options = {};
		changed = true;
	}
	changed |= ImGuiPP::SliderSize("resolution", &options->resolution, 4, 256);
	ImGui::Separator();
	for (const int i : emilib::indices(options->shapes)) {
		ImGui::PushID(i);
		changed |= show_shape_options(&options->shapes[i]);
		ImGui::PopID();
		ImGui::Separator();
	}
	if (options->shapes.size() >= 2 && ImGui::Button("Remove shape")) {
		options->shapes.pop_back();
		changed = true;
		ImGui::SameLine();
	}
	if (ImGui::Button("Add shape")) {
		options->shapes.push_back(Shape{});
		changed = true;
	}
	ImGui::Separator();
	changed |= show_noise_options(&options->noise);
	ImGui::Separator();
	changed |= show_weights(&options->weights);
	changed |= ImGui::SliderFloat("boundary_weight", &options->boundary_weight, 0, 1000, "%.3f", 4);

	changed |= ImGui::Checkbox("Exact solve", &options->exact_solve);
	if (!options->exact_solve) {
		changed |= ImGui::SliderInt("downscale_factor", &options->downscale_factor, 1, 10);
		changed |= ImGui::Checkbox("From scratch", &options->cg_from_scratch);
		if (!options->cg_from_scratch) {
			ImGui::SameLine();
			changed |= ImGui::Button("calc");
		}
		changed |= show_solve_options(&options->solve_options);
	}

	changed |= ImGui::SliderInt("marching_squares_upsampling", &options->marching_squares_upsampling, 1, 10);

	return changed;
}

ImGuiWindowFlags fullscreen_window_flags()
{
	ImGuiIO& io = ImGui::GetIO();
	const float width = io.DisplaySize.x;
	const float height = io.DisplaySize.y;
	ImGui::SetNextWindowPos(ImVec2(0, 0), ImGuiCond_Always);
	ImGui::SetNextWindowSize(ImVec2(width, height), ImGuiCond_FirstUseEver);
	ImGui::SetNextWindowSizeConstraints({width, height}, {width, height});
	return ImGuiWindowFlags_NoMove | ImGuiWindowFlags_NoCollapse | ImGuiWindowFlags_NoTitleBar;
}

void show_cells(const Options& options, ImVec2 canvas_pos, ImVec2 canvas_size)
{
	ImDrawList* draw_list = ImGui::GetWindowDrawList();

	if (options.resolution < 64) {
		// Draw sample points
		for (size_t xi : emilib::irange<size_t>(0, options.resolution)) {
			for (size_t yi : emilib::irange<size_t>(0, options.resolution)) {
				const float x = static_cast<float>(xi) / (options.resolution - 1.0f);
				const float y = static_cast<float>(yi) / (options.resolution - 1.0f);
				const float center_x = canvas_pos.x + canvas_size.x * x;
				const float center_y = canvas_pos.y + canvas_size.y * y;
				draw_list->AddCircleFilled({center_x, center_y}, 1, ImColor(1.0f, 1.0f, 1.0f, 0.25f), 4);
			}
		}
	}
}

void show_points(const Options& options, const Vec2List& positions, const Vec2List& normals,
	ImVec2 canvas_pos, ImVec2 canvas_size)
{
	CHECK_EQ_F(positions.size(), normals.size());
	if (positions.size() > 2000) { return; }

	ImDrawList* draw_list = ImGui::GetWindowDrawList();

	for (const auto pi : emilib::indices(positions)) {
		ImVec2 center;
		center.x = canvas_pos.x + canvas_size.x * positions[pi].x;
		center.y = canvas_pos.y + canvas_size.y * positions[pi].y;
		draw_list->AddCircleFilled(center, 1, ImColor(1.0f, 1.0f, 1.0f, 1.0f), 4);

		if (positions.size() < 1000) {
			const float arrow_len = 5;
			draw_list->AddLine(center, ImVec2{center.x + arrow_len * normals[pi].x, center.y + arrow_len * normals[pi].y}, ImColor(1.0f, 1.0f, 1.0f, 0.75f));
		}
	}
}

void show_outline(
	size_t                    resolution,
	const std::vector<float>& lines,
	ImVec2                    canvas_pos,
	ImVec2                    canvas_size,
	ImColor                   color,
	bool                      draw_blob_normals)
{
	ImDrawList* draw_list = ImGui::GetWindowDrawList();

	CHECK_F(lines.size() % 4 == 0);

	for (size_t i = 0; i < lines.size(); i += 4) {
		float x0 = lines[i + 0];
		float y0 = lines[i + 1];
		float x1 = lines[i + 2];
		float y1 = lines[i + 3];

		x0 = canvas_pos.x + canvas_size.x * (x0 / (resolution - 1.0f));
		y0 = canvas_pos.y + canvas_size.y * (y0 / (resolution - 1.0f));
		x1 = canvas_pos.x + canvas_size.x * (x1 / (resolution - 1.0f));
		y1 = canvas_pos.y + canvas_size.y * (y1 / (resolution - 1.0f));

		draw_list->AddLine({x0, y0}, {x1, y1}, color);

		if (draw_blob_normals) {
			float cx = (x0 + x1) / 2;
			float cy = (y0 + y1) / 2;
			float dx = (x1 - x0);
			float dy = (y1 - y0);
			float norm = 10 / std::hypot(dx, dy);
			dx *= norm;
			dy *= norm;
			draw_list->AddLine({cx, cy}, {cx + dy, cy - dx}, ImColor(0.0f, 1.0f, 0.0f, 1.0f));
		}
	}
}

// ----------------------------------------------------------------------------

std::vector<float> bicubic_upsample(int* io_width, int* io_height, const float* values, int upsample)
{
	CHECK_GT_F(upsample, 1);

	const int small_width = *io_width;
	const int small_height = *io_height;
	const size_t large_width = upsample * small_width - upsample + 1;
	const size_t large_height = upsample * small_height - upsample + 1;

	const auto value_at = [&](int x, int y)
	{
		x = emath::clamp(x, 0, small_width - 1);
		y = emath::clamp(y, 0, small_height - 1);
		return values[y * small_width + x];
	};

	std::vector<float> large;
	large.reserve(large_width * large_height);
	for (int ly = 0; ly < large_height; ++ly) {
		for (int lx = 0; lx < large_width; ++lx) {
			float tx = static_cast<float>(lx % upsample) / static_cast<float>(upsample);
			float ty = static_cast<float>(ly % upsample) / static_cast<float>(upsample);

			int sx = lx / upsample;
			int sy = ly / upsample;

			float local[4][4] {
				{ value_at(sx - 1, sy - 1), value_at(sx + 0, sy - 1), value_at(sx + 1, sy - 1), value_at(sx + 2, sy - 1) },
				{ value_at(sx - 1, sy + 0), value_at(sx + 0, sy + 0), value_at(sx + 1, sy + 0), value_at(sx + 2, sy + 0) },
				{ value_at(sx - 1, sy + 1), value_at(sx + 0, sy + 1), value_at(sx + 1, sy + 1), value_at(sx + 2, sy + 1) },
				{ value_at(sx - 1, sy + 2), value_at(sx + 0, sy + 2), value_at(sx + 1, sy + 2), value_at(sx + 2, sy + 2) },
			};

			large.push_back(
				emath::catmull_rom(ty,
					emath::catmull_rom(tx, local[0][0], local[0][1], local[0][2], local[0][3]),
					emath::catmull_rom(tx, local[1][0], local[1][1], local[1][2], local[1][3]),
					emath::catmull_rom(tx, local[2][0], local[2][1], local[2][2], local[2][3]),
					emath::catmull_rom(tx, local[3][0], local[3][1], local[3][2], local[3][3])
				)
			);
		}
	}

	*io_width = large_width;
	*io_height = large_height;

	return large;
}

std::vector<float> iso_surface(int width, int height, const float* values, float iso)
{
	std::vector<float> iso_at_zero;
	iso_at_zero.reserve(width * height);
	for (int i = 0; i < width * height; ++i) {
		iso_at_zero.push_back(values[i] - iso);
	}

	return emilib::marching_squares(width, height, iso_at_zero.data());
}

struct FieldGui
{
	Options options;
	Result result;
	gl::Texture sdf_texture{"sdf", gl::TexParams::clamped_nearest()};
	gl::Texture blob_texture{"blob", gl::TexParams::clamped_nearest()};
	gl::Texture heatmap_texture{"heatmap", gl::TexParams::clamped_nearest()};
	bool draw_points = true;
	bool draw_cells = true;
	bool draw_iso_lines = true;
	bool draw_blob_normals = false;
	float iso_spacing = 2;

	FieldGui()
	{
		if (fs::file_exists("sdf_input.json")) {
			const auto config = configuru::parse_file("sdf_input.json", configuru::JSON);
			configuru::deserialize(&options, config, log_errors);
		}
		calc();
	}

	void calc()
	{
<<<<<<< HEAD
		const std::vector<float> last_solution = result.sdf;
		result = generate(options, last_solution);
		const auto image_size = gl::Size{static_cast<unsigned>(options.resolution), static_cast<unsigned>(options.resolution)};
=======
		result = generate(options);
		const auto image_size = gl::Size{static_cast<int>(options.resolution), static_cast<int>(options.resolution)};
>>>>>>> b835b89a
		sdf_texture.set_data(result.sdf_image.data(),         image_size, gl::ImageFormat::RGBA32);
		blob_texture.set_data(result.blob_image.data(),       image_size, gl::ImageFormat::RGBA32);
		heatmap_texture.set_data(result.heatmap_image.data(), image_size, gl::ImageFormat::RGBA32);
	}

	void show_input()
	{
		if (show_options(&options)) {
			calc();
			const auto config = configuru::serialize(options);
			configuru::dump_file("sdf_input.json", config, configuru::JSON);
		}
	}

	void show_result()
	{
		const float iso_min = *min_element(result.sdf.begin(), result.sdf.end());
		const float iso_max = *max_element(result.sdf.begin(), result.sdf.end());

		std::vector<float> iso_source = result.sdf;
		int iso_width = options.resolution;
		int iso_height = options.resolution;
		if (options.marching_squares_upsampling > 1) {
			iso_source = bicubic_upsample(&iso_width, &iso_height, iso_source.data(), options.marching_squares_upsampling);
		}

		std::vector<float> zero_lines = iso_surface(iso_width, iso_height, iso_source.data(), 0.0f);
		const float lines_area = emilib::calc_area(zero_lines.size() / 4, zero_lines.data()) / emath::sqr(iso_width - 1);

		ImGui::Text("%lu unknowns", options.resolution * options.resolution);
		ImGui::Text("%lu equations", result.field.eq.rhs.size());
		ImGui::Text("%lu non-zero values in matrix", result.field.eq.triplets.size());
		ImGui::Text("Calculated in %.3f s", result.duration_seconds);
		ImGui::Text("Model area: %.3f, marching squares area: %.3f, sdf blob area: %.3f",
			area(options.shapes), lines_area, result.blob_area);

		ImGui::Checkbox("Input points", &draw_points);
		ImGui::SameLine();
		ImGui::Checkbox("Input cells", &draw_cells);
		ImGui::SameLine();
		ImGui::Checkbox("Output blob", &draw_iso_lines);
		if (draw_iso_lines) {
			ImGui::SameLine();
			ImGui::Checkbox("Output normals", &draw_blob_normals);
			ImGui::SameLine();
			ImGui::PushItemWidth(128);
			ImGui::SliderFloat("Iso spacing", &iso_spacing, 1, 10, "%.0f");
		}

		ImVec2 available = ImGui::GetContentRegionAvail();
		float image_width = std::floor(std::min(available.x / 2, (available.y - 64) / 2));
		ImVec2 canvas_size{image_width, image_width};
		ImVec2 canvas_pos = ImGui::GetCursorScreenPos();
		ImGui::InvisibleButton("canvas", canvas_size);
		if (draw_cells) { show_cells(options, canvas_pos, canvas_size); }
		if (draw_points) { show_points(options, result.point_positions, result.point_normals, canvas_pos, canvas_size); }
		if (draw_iso_lines) {
			for (int i = emath::floor_to_int(iso_min / iso_spacing); i <= emath::ceil_to_int(iso_max / iso_spacing); ++i) {
				auto iso_lines = iso_surface(iso_width, iso_height, iso_source.data(), i * iso_spacing);
				int color = i == 0 ? ImColor(1.0f, 0.0f, 0.0f, 1.0f) : ImColor(0.5f, 0.5f, 0.5f, 0.5f);
				show_outline(iso_width, iso_lines, canvas_pos, canvas_size, color, i == 0 && draw_blob_normals);
			}
		}

		blob_texture.set_params(sdf_texture.params());
		heatmap_texture.set_params(sdf_texture.params());

		// HACK to apply the params:
		sdf_texture.bind(); blob_texture.bind(); heatmap_texture.bind();

		ImGui::SameLine();
		ImGui::Image(reinterpret_cast<ImTextureID>(heatmap_texture.id()), canvas_size);

		ImGui::Text("Max error: %f", *max_element(result.heatmap.begin(), result.heatmap.end()));

		ImGui::Image(reinterpret_cast<ImTextureID>(sdf_texture.id()), canvas_size);
		ImGui::SameLine();
		ImGui::Image(reinterpret_cast<ImTextureID>(blob_texture.id()), canvas_size);

		ImGui::Text("Field min: %f, max: %f", iso_min, iso_max);

		show_texture_options(&sdf_texture);
		ImGui::SameLine();
		if (ImGui::Button("Save images")) {
			const auto res = options.resolution;
			const bool alpha = false;
			CHECK_F(emilib::write_tga("heatmap.tga", res, res, result.heatmap_image.data(), alpha));
			CHECK_F(emilib::write_tga("sdf.tga",     res, res, result.sdf_image.data(),     alpha));
			CHECK_F(emilib::write_tga("blob.tga",    res, res, result.blob_image.data(),    alpha));
		}
	}
};

void show_sdf_fields_for(FieldGui* field_gui)
{
	ImGui::BeginChild("Input", ImVec2(ImGui::GetWindowContentRegionWidth() * 0.35f, 0), true);
	field_gui->show_input();
	ImGui::EndChild();

	ImGui::SameLine();

	ImGui::BeginChild("Output", ImVec2(ImGui::GetWindowContentRegionWidth() * 0.65f, 0), true);
	field_gui->show_result();
	ImGui::EndChild();
}

void show_sdf_fields()
{
	static FieldGui s_field_gui;
	show_sdf_fields_for(&s_field_gui);
}<|MERGE_RESOLUTION|>--- conflicted
+++ resolved
@@ -644,14 +644,9 @@
 
 	void calc()
 	{
-<<<<<<< HEAD
 		const std::vector<float> last_solution = result.sdf;
 		result = generate(options, last_solution);
-		const auto image_size = gl::Size{static_cast<unsigned>(options.resolution), static_cast<unsigned>(options.resolution)};
-=======
-		result = generate(options);
 		const auto image_size = gl::Size{static_cast<int>(options.resolution), static_cast<int>(options.resolution)};
->>>>>>> b835b89a
 		sdf_texture.set_data(result.sdf_image.data(),         image_size, gl::ImageFormat::RGBA32);
 		blob_texture.set_data(result.blob_image.data(),       image_size, gl::ImageFormat::RGBA32);
 		heatmap_texture.set_data(result.heatmap_image.data(), image_size, gl::ImageFormat::RGBA32);
